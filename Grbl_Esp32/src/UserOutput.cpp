--- conflicted
+++ resolved
@@ -70,13 +70,10 @@
 
         uint32_t apb_frequency = getApbFrequency();
 
-<<<<<<< HEAD
-=======
         // determine the highest resolution (number of precision bits) allowed by frequency
 
         uint32_t apb_frequency = getApbFrequency();
 
->>>>>>> e496592c
         // increase the precision (bits) until it exceeds allow by frequency the max or is 16
         _resolution_bits = 0;
         while ((1 << _resolution_bits) < (apb_frequency / _pwm_frequency) && _resolution_bits <= 16) {
@@ -111,11 +108,6 @@
 
     // returns true if able to set value
     bool AnalogOutput::set_level(uint32_t numerator) {
-<<<<<<< HEAD
-        float duty;
-
-=======
->>>>>>> e496592c
         // look for errors, but ignore if turning off to prevent mask turn off from generating errors
         if (_pin == Pin::UNDEFINED) {
             return false;
