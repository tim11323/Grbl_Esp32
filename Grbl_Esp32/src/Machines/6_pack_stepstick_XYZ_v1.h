--- conflicted
+++ resolved
@@ -106,36 +106,25 @@
 #define Z_LIMIT_PIN                 "gpio.35"
 
 
-<<<<<<< HEAD
+
+
 // // 4x Input Module in Socket #2
 // // https://github.com/bdring/6-Pack_CNC_Controller/wiki/4x-Switch-Input-module
 // #define X_LIMIT_PIN                 "gpio.2"
 // #define Y_LIMIT_PIN                 "gpio.25"
 // #define Z_LIMIT_PIN                 "gpio.39"
-=======
->>>>>>> d45da576
-
-
-// // 4x Input Module in Socket #2
-// // https://github.com/bdring/6-Pack_CNC_Controller/wiki/4x-Switch-Input-module
-<<<<<<< HEAD
-// #define CONTROL_CYCLE_START_PIN      "gpio.26"
-// #define CONTROL_FEED_HOLD_PIN        "gpio.4"
-// #define CONTROL_RESET_PIN            "gpio.16"
-// #define CONTROL_SAFETY_DOOR_PIN      "gpio.27"
-=======
-#define MACRO_BUTTON_0_PIN            GPIO_NUM_2
-#define MACRO_BUTTON_1_PIN            GPIO_NUM_25
-#define MACRO_BUTTON_2_PIN            GPIO_NUM_39
-#define MACRO_BUTTON_3_PIN            GPIO_NUM_36
+// #define MACRO_BUTTON_0_PIN            "gpio.2"
+// #define MACRO_BUTTON_1_PIN            "gpio.25"
+// #define MACRO_BUTTON_2_PIN            "gpio.39"
+// #define MACRO_BUTTON_3_PIN            "gpio.36"
 
 // 5V output CNC module in socket #4
 // https://github.com/bdring/6-Pack_CNC_Controller/wiki/4x-5V-Buffered-Output-Module
-#define SPINDLE_TYPE                SpindleType::PWM
-#define SPINDLE_OUTPUT_PIN          GPIO_NUM_14
-#define SPINDLE_ENABLE_PIN          GPIO_NUM_13 // optional
-#define LASER_OUTPUT_PIN            GPIO_NUM_15 // optional
-#define LASER_ENABLE_PIN            GPIO_NUM_12
+// #define SPINDLE_TYPE                SpindleType::PWM
+// #define SPINDLE_OUTPUT_PIN          "gpio.14"
+// #define SPINDLE_ENABLE_PIN          "gpio.13" // optional
+// #define LASER_OUTPUT_PIN            "gpio.15" // optional
+// #define LASER_ENABLE_PIN            "gpio.12"
 
 
 
@@ -146,13 +135,12 @@
 // #define VFD_RS485_RTS_PIN        GPIO_NUM_4
 // #define VFD_RS485_RXD_PIN        GPIO_NUM_16
 
-// Example (4x) 5V Buffer Output on socket #5
-// https://github.com/bdring/6-Pack_CNC_Controller/wiki/4x-5V-Buffered-Output-Module
-#define USER_DIGITAL_PIN_0      I2SO(24) // No PWM
-#define USER_DIGITAL_PIN_1      I2SO(25)
-#define USER_DIGITAL_PIN_2      I2SO(26) //  M7 on M9 Off
-#define USER_DIGITAL_PIN_3      I2SO(27) //  M8 on M9 Off
->>>>>>> d45da576
+// // 4x Input Module in Socket #3
+// // https://github.com/bdring/6-Pack_CNC_Controller/wiki/4x-Switch-Input-module
+// #define CONTROL_CYCLE_START_PIN      "gpio.26"
+// #define CONTROL_FEED_HOLD_PIN        "gpio.4"
+// #define CONTROL_RESET_PIN            "gpio.16"
+// #define CONTROL_SAFETY_DOOR_PIN      "gpio.27"
 
 // ================= Setting Defaults ==========================
 // https://github.com/bdring/Grbl_Esp32/wiki/Setting-Defaults
