#pragma once
// clang-format off

/*
    6_pack_stepstick_v1.h

    Covers all V1 versions V1p0, V1p1, etc

    Part of Grbl_ESP32
    Pin assignments for the ESP32 I2S 6-axis board
    2018    - Bart Dring
    2020    - Mitch Bradley
    2020    - Michiyasu Odaki
    Grbl_ESP32 is free software: you can redistribute it and/or modify
    it under the terms of the GNU General Public License as published by
    the Free Software Foundation, either version 3 of the License, or
    (at your option) any later version.
    Grbl is distributed in the hope that it will be useful,
    but WITHOUT ANY WARRANTY; without even the implied warranty of
    MERCHANTABILITY or FITNESS FOR A PARTICULAR PURPOSE.  See the
    GNU General Public License for more details.
    You should have received a copy of the GNU General Public License
    along with Grbl_ESP32.  If not, see <http://www.gnu.org/licenses/>.
*/
#define MACHINE_NAME            "6 Pack Controller V1 (StepStick)"

#define N_AXIS 6

// === Special Features

// I2S (steppers & other output-only pins)
#define USE_I2S_OUT
#define USE_I2S_STEPS
//#define DEFAULT_STEPPER ST_I2S_STATIC

#define USE_STEPSTICK   // makes sure MS1,2,3 !reset and !sleep are set

#define I2S_OUT_BCK             "gpio.22"
#define I2S_OUT_WS              "gpio.17"
#define I2S_OUT_DATA            "gpio.21"


<<<<<<< HEAD
#define X_STEPPER_MS3           "i2so.3"   // X_CS
#define Y_STEPPER_MS3           "i2so.6"   // Y_CS
#define Z_STEPPER_MS3           "i2so.11"  // Z_CS
#define A_STEPPER_MS3           "i2so.14"  // A_CS
#define B_STEPPER_MS3           "i2so.19"  // B_CS
#define C_STEPPER_MS3           "i2so.22"  // C_CS

// Motor Socket #1
#define X_DISABLE_PIN           "i2so.0"
#define X_DIRECTION_PIN         "i2so.1"
#define X_STEP_PIN              "i2so.2"

// Motor Socket #2
#define Y_DIRECTION_PIN         "i2so.4"
#define Y_STEP_PIN              "i2so.5"
#define Y_DISABLE_PIN           "i2so.7"

// Motor Socket #3
#define Z_DISABLE_PIN           "i2so.8"
#define Z_DIRECTION_PIN         "i2so.9"
#define Z_STEP_PIN              "i2so.10"

// Motor Socket #4
#define A_DIRECTION_PIN         "i2so.12"
#define A_STEP_PIN              "i2so.13"
#define A_DISABLE_PIN           "i2so.15"

// Motor Socket #5
#define B_DISABLE_PIN           "i2so.16"
#define B_DIRECTION_PIN         "i2so.17"
#define B_STEP_PIN              "i2so.18"

// Motor Socket #5
#define C_DIRECTION_PIN         "i2so.20"
#define C_STEP_PIN              "i2so.21"
#define C_DISABLE_PIN           "i2so.23"
=======
// Motor Socket #1
#define X_DISABLE_PIN           I2SO(0)
#define X_DIRECTION_PIN         I2SO(1)
#define X_STEP_PIN              I2SO(2)
#define X_STEPPER_MS3           I2SO(3)

// Motor Socket #2
#define Y_DIRECTION_PIN         I2SO(4)
#define Y_STEP_PIN              I2SO(5)
#define Y_STEPPER_MS3           I2SO(6)
#define Y_DISABLE_PIN           I2SO(7)

// Motor Socket #3
#define Z_DISABLE_PIN           I2SO(8)
#define Z_DIRECTION_PIN         I2SO(9)
#define Z_STEP_PIN              I2SO(10)
#define Z_STEPPER_MS3           I2SO(11)

// Motor Socket #4
#define A_DIRECTION_PIN         I2SO(12)
#define A_STEP_PIN              I2SO(13)
#define A_STEPPER_MS3           I2SO(14) 
#define A_DISABLE_PIN           I2SO(15)

// Motor Socket #5
#define B_DISABLE_PIN           I2SO(16)
#define B_DIRECTION_PIN         I2SO(17)
#define B_STEP_PIN              I2SO(18)
#define B_STEPPER_MS3           I2SO(19) 

// Motor Socket #5
#define C_DIRECTION_PIN         I2SO(20)
#define C_STEP_PIN              I2SO(21)
#define C_STEPPER_MS3           I2SO(22)
#define C_DISABLE_PIN           I2SO(23)
>>>>>>> 205e0bd5


/*
    Socket I/O reference
    The list of modules is here...
    https://github.com/bdring/6-Pack_CNC_Controller/wiki/CNC-I-O-Module-List
    Click on each module to get example for using the modules in the sockets


Socket #1
#1 "gpio.33" 
#2 "gpio.32"
#3 "gpio.35" (input only)
#4 "gpio.34" (input only)

Socket #2
#1 "gpio.2"
#2 "gpio.25"
#3 "gpio.39" (input only)
#4 "gpio.36" (input only)

Socket #3
#1 "gpio.26"
#2 "gpio.4"
#3 "gpio.16"
#4 "gpio.27"

Socket #4
#1 "gpio.14"
#2 "gpio.13"
#3 "gpio.15"
#4 "gpio.12"

Socket #5
#1 "i2so.24"  (output only)
#2 "i2so.25"  (output only)
#3 "i2so.26"  (output only)

*/

// 4x Input Module in Socket #1
// https://github.com/bdring/6-Pack_CNC_Controller/wiki/4x-Switch-Input-module
#define X_LIMIT_PIN             "gpio.33"
#define Y_LIMIT_PIN             "gpio.32"
#define Z_LIMIT_PIN             "gpio.35"
#define PROBE_PIN               "gpio.34"


// 5V output CNC module in socket #3
// https://github.com/bdring/6-Pack_CNC_Controller/wiki/4x-5V-Buffered-Output-Module
#define SPINDLE_TYPE            SpindleType::PWM
#define SPINDLE_OUTPUT_PIN      "gpio.26"
#define SPINDLE_ENABLE_PIN      "gpio.4"
#define SPINDLE_DIR_PIN         "gpio.16"
#define COOLANT_MIST_PIN        "gpio.27"

// === Default settings
#define DEFAULT_STEP_PULSE_MICROSECONDS I2S_OUT_USEC_PER_PULSE<|MERGE_RESOLUTION|>--- conflicted
+++ resolved
@@ -40,14 +40,6 @@
 #define I2S_OUT_DATA            "gpio.21"
 
 
-<<<<<<< HEAD
-#define X_STEPPER_MS3           "i2so.3"   // X_CS
-#define Y_STEPPER_MS3           "i2so.6"   // Y_CS
-#define Z_STEPPER_MS3           "i2so.11"  // Z_CS
-#define A_STEPPER_MS3           "i2so.14"  // A_CS
-#define B_STEPPER_MS3           "i2so.19"  // B_CS
-#define C_STEPPER_MS3           "i2so.22"  // C_CS
-
 // Motor Socket #1
 #define X_DISABLE_PIN           "i2so.0"
 #define X_DIRECTION_PIN         "i2so.1"
@@ -77,43 +69,6 @@
 #define C_DIRECTION_PIN         "i2so.20"
 #define C_STEP_PIN              "i2so.21"
 #define C_DISABLE_PIN           "i2so.23"
-=======
-// Motor Socket #1
-#define X_DISABLE_PIN           I2SO(0)
-#define X_DIRECTION_PIN         I2SO(1)
-#define X_STEP_PIN              I2SO(2)
-#define X_STEPPER_MS3           I2SO(3)
-
-// Motor Socket #2
-#define Y_DIRECTION_PIN         I2SO(4)
-#define Y_STEP_PIN              I2SO(5)
-#define Y_STEPPER_MS3           I2SO(6)
-#define Y_DISABLE_PIN           I2SO(7)
-
-// Motor Socket #3
-#define Z_DISABLE_PIN           I2SO(8)
-#define Z_DIRECTION_PIN         I2SO(9)
-#define Z_STEP_PIN              I2SO(10)
-#define Z_STEPPER_MS3           I2SO(11)
-
-// Motor Socket #4
-#define A_DIRECTION_PIN         I2SO(12)
-#define A_STEP_PIN              I2SO(13)
-#define A_STEPPER_MS3           I2SO(14) 
-#define A_DISABLE_PIN           I2SO(15)
-
-// Motor Socket #5
-#define B_DISABLE_PIN           I2SO(16)
-#define B_DIRECTION_PIN         I2SO(17)
-#define B_STEP_PIN              I2SO(18)
-#define B_STEPPER_MS3           I2SO(19) 
-
-// Motor Socket #5
-#define C_DIRECTION_PIN         I2SO(20)
-#define C_STEP_PIN              I2SO(21)
-#define C_STEPPER_MS3           I2SO(22)
-#define C_DISABLE_PIN           I2SO(23)
->>>>>>> 205e0bd5
 
 
 /*
