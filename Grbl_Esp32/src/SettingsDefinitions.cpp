--- conflicted
+++ resolved
@@ -238,38 +238,24 @@
         def                 = &axis_defaults[axis];
         axis_settings[axis] = new AxisSettings(def->name);
     }
-<<<<<<< HEAD
-
-    for (axis = 0; axis < number_axis->get(); axis++) {
-        def          = &axis_defaults[axis];
-        auto setting = new IntSetting(
-            EXTENDED, WG, makeGrblName(axis, 170), makename(def->name, "StallGuard"), def->stallguard, -64, 63, checkStallguard);
-        setting->setAxis(axis);
-        axis_settings[axis]->stallguard = setting;
-    }
-    for (axis = 0; axis < number_axis->get(); axis++) {
-        def          = &axis_defaults[axis];
-        auto setting = new IntSetting(
-            EXTENDED, WG, makeGrblName(axis, 160), makename(def->name, "Microsteps"), def->microsteps, 0, 256, checkMicrosteps);
-=======
     x_axis_settings = axis_settings[X_AXIS];
     y_axis_settings = axis_settings[Y_AXIS];
     z_axis_settings = axis_settings[Z_AXIS];
     a_axis_settings = axis_settings[A_AXIS];
     b_axis_settings = axis_settings[B_AXIS];
     c_axis_settings = axis_settings[C_AXIS];
-    for (axis = MAX_N_AXIS - 1; axis >= 0; axis--) {
+    for (axis = 0; axis < number_axis->get(); axis++) {
         def = &axis_defaults[axis];
         auto setting =
             new IntSetting(EXTENDED, WG, makeGrblName(axis, 170), makename(def->name, "StallGuard"), def->stallguard, -64, 63, postMotorSetting);
+
         setting->setAxis(axis);
         axis_settings[axis]->stallguard = setting;
     }
-    for (axis = MAX_N_AXIS - 1; axis >= 0; axis--) {
+    for (axis = 0; axis < number_axis->get(); axis++) {
         def = &axis_defaults[axis];
         auto setting =
             new IntSetting(EXTENDED, WG, makeGrblName(axis, 160), makename(def->name, "Microsteps"), def->microsteps, 0, 256, postMotorSetting);
->>>>>>> d45da576
         setting->setAxis(axis);
         axis_settings[axis]->microsteps = setting;
     }
@@ -333,12 +319,7 @@
     spindle_pwm_off_value = new FloatSetting(
         EXTENDED, WG, "34", "Spindle/PWM/Off", DEFAULT_SPINDLE_OFF_VALUE, 0.0, 100.0, checkSpindleChange);  // these are percentages
     // IntSetting spindle_pwm_bit_precision(EXTENDED, WG, "Spindle/PWM/Precision", DEFAULT_SPINDLE_BIT_PRECISION, 1, 16);
-<<<<<<< HEAD
-    spindle_pwm_freq = new FloatSetting(EXTENDED, WG, "33", "Spindle/PWM/Frequency", DEFAULT_SPINDLE_FREQ, 0, 100000);
-=======
     spindle_pwm_freq = new FloatSetting(EXTENDED, WG, "33", "Spindle/PWM/Frequency", DEFAULT_SPINDLE_FREQ, 0, 100000, checkSpindleChange);
-    spindle_output_invert = new FlagSetting(GRBL, WG, NULL, "Spindle/PWM/Invert", DEFAULT_INVERT_SPINDLE_OUTPUT_PIN, checkSpindleChange);
->>>>>>> d45da576
 
     spindle_delay_spinup   = new FloatSetting(EXTENDED, WG, NULL, "Spindle/Delay/SpinUp", DEFAULT_SPINDLE_DELAY_SPINUP, 0, 30);
     spindle_delay_spindown = new FloatSetting(EXTENDED, WG, NULL, "Spindle/Delay/SpinDown", DEFAULT_SPINDLE_DELAY_SPINUP, 0, 30);
@@ -346,11 +327,6 @@
     spindle_enbl_off_with_zero_speed =
         new FlagSetting(GRBL, WG, NULL, "Spindle/Enable/OffWithSpeed", DEFAULT_SPINDLE_ENABLE_OFF_WITH_ZERO_SPEED, checkSpindleChange);
 
-<<<<<<< HEAD
-=======
-    spindle_enable_invert = new FlagSetting(GRBL, WG, NULL, "Spindle/Enable/Invert", DEFAULT_INVERT_SPINDLE_ENABLE_PIN, checkSpindleChange);
-
->>>>>>> d45da576
     // GRBL Non-numbered settings
     startup_line_0 = new StringSetting(GRBL, WG, "N0", "GCode/Line0", "", checkStartupLine);
     startup_line_1 = new StringSetting(GRBL, WG, "N1", "GCode/Line1", "", checkStartupLine);
@@ -385,25 +361,13 @@
     junction_deviation = new FloatSetting(GRBL, WG, "11", "GCode/JunctionDeviation", DEFAULT_JUNCTION_DEVIATION, 0, 10);
     status_mask        = new IntSetting(GRBL, WG, "10", "Report/Status", DEFAULT_STATUS_REPORT_MASK, 0, 3);
 
-<<<<<<< HEAD
     dir_invert_mask        = new AxisMaskSetting(GRBL, WG, "3", "Stepper/DirInvert", DEFAULT_DIRECTION_INVERT_MASK);
-=======
-    probe_invert           = new FlagSetting(GRBL, WG, "6", "Probe/Invert", DEFAULT_INVERT_PROBE_PIN);
-    limit_invert           = new FlagSetting(GRBL, WG, "5", "Limits/Invert", DEFAULT_INVERT_LIMIT_PINS);
-    step_enable_invert     = new FlagSetting(GRBL, WG, "4", "Stepper/EnableInvert", DEFAULT_INVERT_ST_ENABLE);
-    dir_invert_mask        = new AxisMaskSetting(GRBL, WG, "3", "Stepper/DirInvert", DEFAULT_DIRECTION_INVERT_MASK, postMotorSetting);
-    step_invert_mask       = new AxisMaskSetting(GRBL, WG, "2", "Stepper/StepInvert", DEFAULT_STEPPING_INVERT_MASK, postMotorSetting);
->>>>>>> d45da576
     stepper_idle_lock_time = new IntSetting(GRBL, WG, "1", "Stepper/IdleTime", DEFAULT_STEPPER_IDLE_LOCK_TIME, 0, 255);
     pulse_microseconds     = new IntSetting(GRBL, WG, "0", "Stepper/Pulse", DEFAULT_STEP_PULSE_MICROSECONDS, 3, 1000);
 
     stallguard_debug_mask = new AxisMaskSetting(EXTENDED, WG, NULL, "Report/StallGuard", 0, postMotorSetting);
 
     homing_cycle[5] = new AxisMaskSetting(EXTENDED, WG, NULL, "Homing/Cycle5", DEFAULT_HOMING_CYCLE_5);
-<<<<<<< HEAD
-
-    make_pin_settings();  // Created in PinSettingsDefinitions.cpp
-=======
     homing_cycle[4] = new AxisMaskSetting(EXTENDED, WG, NULL, "Homing/Cycle4", DEFAULT_HOMING_CYCLE_4);
     homing_cycle[3] = new AxisMaskSetting(EXTENDED, WG, NULL, "Homing/Cycle3", DEFAULT_HOMING_CYCLE_3);
     homing_cycle[2] = new AxisMaskSetting(EXTENDED, WG, NULL, "Homing/Cycle2", DEFAULT_HOMING_CYCLE_2);
@@ -414,5 +378,4 @@
     user_macro2 = new StringSetting(EXTENDED, WG, NULL, "User/Macro2", DEFAULT_USER_MACRO2);
     user_macro1 = new StringSetting(EXTENDED, WG, NULL, "User/Macro1", DEFAULT_USER_MACRO1);
     user_macro0 = new StringSetting(EXTENDED, WG, NULL, "User/Macro0", DEFAULT_USER_MACRO0);
->>>>>>> d45da576
 }