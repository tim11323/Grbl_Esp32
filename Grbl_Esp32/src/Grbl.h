--- conflicted
+++ resolved
@@ -22,13 +22,8 @@
 
 // Grbl versioning system
 
-<<<<<<< HEAD
 const char* const GRBL_VERSION       = "1.4a";
 const char* const GRBL_VERSION_BUILD = "20201101";
-=======
-const char* const GRBL_VERSION       = "1.3a";
-const char* const GRBL_VERSION_BUILD = "20201212";
->>>>>>> d45da576
 
 //#include <sdkconfig.h>
 #include <Arduino.h>
