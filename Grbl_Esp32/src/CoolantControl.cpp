/*
  CoolantControl.cpp - coolant control methods
  Part of Grbl

  Copyright (c) 2012-2016 Sungeun K. Jeon for Gnea Research LLC

	2018 -	Bart Dring This file was modifed for use on the ESP32
					CPU. Do not use this with Grbl for atMega328P

  Grbl is free software: you can redistribute it and/or modify
  it under the terms of the GNU General Public License as published by
  the Free Software Foundation, either version 3 of the License, or
  (at your option) any later version.

  Grbl is distributed in the hope that it will be useful,
  but WITHOUT ANY WARRANTY; without even the implied warranty of
  MERCHANTABILITY or FITNESS FOR A PARTICULAR PURPOSE.  See the
  GNU General Public License for more details.

  You should have received a copy of the GNU General Public License
  along with Grbl.  If not, see <http://www.gnu.org/licenses/>.
*/

#include "Grbl.h"

void coolant_init() {
<<<<<<< HEAD
    CoolantFloodPin->get().setAttr(Pin::Attr::Output);
    CoolantMistPin->get().setAttr(Pin::Attr::Output);
=======
    static bool init_message = true;  // used to show messages only once.

#ifdef COOLANT_FLOOD_PIN
    pinMode(COOLANT_FLOOD_PIN, OUTPUT);
#endif
#ifdef COOLANT_MIST_PIN
    pinMode(COOLANT_MIST_PIN, OUTPUT);
#endif

    if (init_message) {
#ifdef COOLANT_FLOOD_PIN
        grbl_msg_sendf(CLIENT_SERIAL, MsgLevel::Info, "Flood coolant on pin %s", pinName(COOLANT_FLOOD_PIN).c_str());
#endif
#ifdef COOLANT_MIST_PIN
        grbl_msg_sendf(CLIENT_SERIAL, MsgLevel::Info, "Mist coolant on pin %s", pinName(COOLANT_MIST_PIN).c_str());
#endif
        init_message = false;
    }
>>>>>>> 0e19f1e5

    coolant_stop();
}

// Returns current coolant output state. Overrides may alter it from programmed state.
CoolantState coolant_get_state() {
    CoolantState cl_state = {};
    bool         pinState;

    if (CoolantFloodPin->get() != Pin::UNDEFINED) {
        auto pinState = CoolantFloodPin->get().read();
#ifdef INVERT_COOLANT_FLOOD_PIN
        pinState = !pinState;
#endif

        if (pinState) {
            cl_state.Flood = 1;
        }
    }

    if (CoolantMistPin->get() != Pin::UNDEFINED) {
        auto pinState = CoolantMistPin->get().read();
#ifdef INVERT_COOLANT_MIST_PIN
        pinState = !pinState;
#endif

        if (pinState) {
            cl_state.Mist = 1;
        }
    }

    return cl_state;
}

static inline void coolant_write(CoolantState state) {
    if (CoolantFloodPin->get() != Pin::UNDEFINED) {
        bool pinState = state.Flood;
#ifdef INVERT_COOLANT_FLOOD_PIN
        pinState = !pinState;
#endif
        CoolantFloodPin->get().write(pinState);
    }

    if (CoolantMistPin->get() != Pin::UNDEFINED) {
        bool pinState = state.Mist;
#ifdef INVERT_COOLANT_MIST_PIN
        pinState = !pinState;
#endif
        CoolantMistPin->get().write(pinState);
    }
}

// Directly called by coolant_init(), coolant_set_state(), and mc_reset(), which can be at
// an interrupt-level. No report flag set, but only called by routines that don't need it.
void coolant_stop() {
    CoolantState disable = {};
    coolant_write(disable);
}

// Main program only. Immediately sets flood coolant running state and also mist coolant,
// if enabled. Also sets a flag to report an update to a coolant state.
// Called by coolant toggle override, parking restore, parking retract, sleep mode, g-code
// parser program end, and g-code parser coolant_sync().

void coolant_set_state(CoolantState state) {
    if (sys.abort) {
        return;  // Block during abort.
    }
    coolant_write(state);
    sys.report_ovr_counter = 0;  // Set to report change immediately
}

void coolant_off() {
    CoolantState disable = {};
    coolant_set_state(disable);
}

// G-code parser entry-point for setting coolant state. Forces a planner buffer sync and bails
// if an abort or check-mode is active.
void coolant_sync(CoolantState state) {
    if (sys.state == State::CheckMode) {
        return;
    }
    protocol_buffer_synchronize();  // Ensure coolant turns on when specified in program.
    coolant_set_state(state);
}<|MERGE_RESOLUTION|>--- conflicted
+++ resolved
@@ -24,29 +24,16 @@
 #include "Grbl.h"
 
 void coolant_init() {
-<<<<<<< HEAD
+    static bool init_message = true;  // used to show messages only once.
+
+    if (init_message) {
+        grbl_msg_sendf(CLIENT_SERIAL, MsgLevel::Info, "Flood coolant on pin %s", CoolantFloodPin->get().name().c_str());
+        grbl_msg_sendf(CLIENT_SERIAL, MsgLevel::Info, "Mist coolant on pin %s", CoolantMistPin->get().name().c_str());
+        init_message = false;
+}
+
     CoolantFloodPin->get().setAttr(Pin::Attr::Output);
     CoolantMistPin->get().setAttr(Pin::Attr::Output);
-=======
-    static bool init_message = true;  // used to show messages only once.
-
-#ifdef COOLANT_FLOOD_PIN
-    pinMode(COOLANT_FLOOD_PIN, OUTPUT);
-#endif
-#ifdef COOLANT_MIST_PIN
-    pinMode(COOLANT_MIST_PIN, OUTPUT);
-#endif
-
-    if (init_message) {
-#ifdef COOLANT_FLOOD_PIN
-        grbl_msg_sendf(CLIENT_SERIAL, MsgLevel::Info, "Flood coolant on pin %s", pinName(COOLANT_FLOOD_PIN).c_str());
-#endif
-#ifdef COOLANT_MIST_PIN
-        grbl_msg_sendf(CLIENT_SERIAL, MsgLevel::Info, "Mist coolant on pin %s", pinName(COOLANT_MIST_PIN).c_str());
-#endif
-        init_message = false;
-    }
->>>>>>> 0e19f1e5
 
     coolant_stop();
 }
