--- conflicted
+++ resolved
@@ -46,27 +46,15 @@
 
         set_axis_name();
 
-<<<<<<< HEAD
-        if (_driver_part_number == 2130)
-=======
         if (_driver_part_number == 2130) {
->>>>>>> c2e04dbb
             tmcstepper = new TMC2130Stepper(cs_pin, _r_sense, spi_index);
         } else if (_driver_part_number == 5160) {
             tmcstepper = new TMC5160Stepper(cs_pin, _r_sense, spi_index);
-<<<<<<< HEAD
-        else {
-            grbl_msg_sendf(CLIENT_SERIAL, MSG_LEVEL_INFO, "%s Axis Unsupported Trinamic part number TMC%d", _axis_name, _driver_part_number);
-            has_errors = true;  // as opposed to NullMotors, this is a real motor
-            return;
-        }       
-=======
         } else {
             grbl_msg_sendf(CLIENT_SERIAL, MsgLevel::Info, "%s Axis Unsupported Trinamic part number TMC%d", _axis_name, _driver_part_number);
             has_errors = true;  // as opposed to NullMotors, this is a real motor
             return;
         }
->>>>>>> c2e04dbb
 
         init_step_dir_pins();  // from StandardStepper
 
@@ -84,14 +72,9 @@
     }
 
     void TrinamicDriver::init() {
-<<<<<<< HEAD
-        if (has_errors)
-            return;
-=======
-        if (has_errors) {
-            return;
-        }
->>>>>>> c2e04dbb
+        if (has_errors) {
+            return;
+        }
 
         SPI.begin();  // this will get called for each motor, but does not seem to hurt anything
 
@@ -101,11 +84,7 @@
         set_mode(false);
 
         _homing_mask = 0;
-<<<<<<< HEAD
-        
-=======
         is_active    = true;
->>>>>>> c2e04dbb
     }
 
     /*
@@ -127,14 +106,9 @@
     }
 
     bool TrinamicDriver::test() {
-<<<<<<< HEAD
-        if (has_errors)
+        if (has_errors) {
             return false;
-=======
-        if (has_errors) {
-            return false;
-        }
->>>>>>> c2e04dbb
+        }
         switch (tmcstepper->test_connection()) {
             case 1:
                 grbl_msg_sendf(CLIENT_SERIAL, MsgLevel::Info, "%s Trinamic driver test failed. Check connection", _axis_name);
@@ -188,12 +162,8 @@
     void TrinamicDriver::read_settings() {
         if (has_errors)
             return;
-<<<<<<< HEAD
-        uint16_t run_i_ma = (uint16_t)(axis_settings[axis_index]->run_current->get() * 1000.0);
-=======
 
         uint16_t run_i_ma = (uint16_t)(axis_settings[_axis_index]->run_current->get() * 1000.0);
->>>>>>> c2e04dbb
         float    hold_i_percent;
 
         if (axis_settings[_axis_index]->run_current->get() == 0)
@@ -220,16 +190,10 @@
     Coolstep mode, so it will need to switch to Coolstep when homing
 */
     void TrinamicDriver::set_mode(bool isHoming) {
-<<<<<<< HEAD
-        if (has_errors)
-            return;
-        if (isHoming)
-=======
         if (has_errors) {
             return;
         }
         if (isHoming) {
->>>>>>> c2e04dbb
             _mode = TRINAMIC_HOMING_MODE;
         } else {
             _mode = TRINAMIC_RUN_MODE;
@@ -273,14 +237,9 @@
     This is the stallguard tuning info. It is call debug, so it could be generic across all classes.
 */
     void TrinamicDriver::debug_message() {
-<<<<<<< HEAD
-        if (has_errors)
-            return;
-=======
-        if (has_errors) {
-            return;
-        }
->>>>>>> c2e04dbb
+        if (has_errors) {
+            return;
+        }
         uint32_t tstep = tmcstepper->TSTEP();
 
         if (tstep == 0xFFFFF || tstep < 1) {  // if axis is not moving return
@@ -314,16 +273,12 @@
     // but that can be hardwired that way.
     void TrinamicDriver::set_disable(bool disable) {
         if (has_errors)
-<<<<<<< HEAD
-            return;      
-=======
             return;
 
         if (_disabled == disable)
             return;
 
         _disabled = disable;
->>>>>>> c2e04dbb
 
         digitalWrite(disable_pin, _disabled);
 
