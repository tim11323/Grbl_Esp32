#pragma once

/*
  System.h - Header for system level commands and real-time processes
  Part of Grbl
  Copyright (c) 2014-2016 Sungeun K. Jeon for Gnea Research LLC

	2018 -	Bart Dring This file was modifed for use on the ESP32
		CPU. Do not use this with Grbl for atMega328P

  Grbl is free software: you can redistribute it and/or modify
  it under the terms of the GNU General Public License as published by
  the Free Software Foundation, either version 3 of the License, or
  (at your option) any later version.
  Grbl is distributed in the hope that it will be useful,
  but WITHOUT ANY WARRANTY; without even the implied warranty of
  MERCHANTABILITY or FITNESS FOR A PARTICULAR PURPOSE.  See the
  GNU General Public License for more details.
  You should have received a copy of the GNU General Public License
  along with Grbl.  If not, see <http://www.gnu.org/licenses/>.
*/

// Execution states and alarm
#include "Exec.h"
#include "Probe.h"
#include "Error.h"
#include "WebUI/Authentication.h"
#include "WebUI/ESPResponse.h"

// System states. The state variable primarily tracks the individual functions
// of Grbl to manage each without overlapping. It is also used as a messaging flag for
// critical events.
enum class State : uint8_t {
    Idle = 0,     // Must be zero.
    Alarm,        // In alarm state. Locks out all g-code processes. Allows settings access.
    CheckMode,    // G-code check mode. Locks out planner and motion only.
    Homing,       // Performing homing cycle
    Cycle,        // Cycle is running or motions are being executed.
    Hold,         // Active feed hold
    Jog,          // Jogging mode.
    SafetyDoor,   // Safety door is ajar. Feed holds and de-energizes system.
    Sleep,        // Sleep state.
    ConfigAlarm,  // You can't do anything but fix your config file.
};

extern std::map<State, const char*> StateName;

// Step segment generator state flags.
struct StepControl {
    uint8_t endMotion : 1;
    uint8_t executeHold : 1;
    uint8_t executeSysMotion : 1;
    uint8_t updateSpindleSpeed : 1;
};

// System suspend flags. Used in various ways to manage suspend states and procedures.
struct SuspendBits {
    uint8_t holdComplete : 1;     // Indicates initial feed hold is complete.
    uint8_t restartRetract : 1;   // Flag to indicate a retract from a restore parking motion.
    uint8_t retractComplete : 1;  // (Safety door only) Indicates retraction and de-energizing is complete.
    uint8_t initiateRestore : 1;  // (Safety door only) Flag to initiate resume procedures from a cycle start.
    uint8_t restoreComplete : 1;  // (Safety door only) Indicates ready to resume normal operation.
    uint8_t safetyDoorAjar : 1;   // Tracks safety door state for resuming.
    uint8_t motionCancel : 1;     // Indicates a canceled resume motion. Currently used by probing routine.
    uint8_t jogCancel : 1;        // Indicates a jog cancel in process and to reset buffers when complete.
};
union Suspend {
    uint8_t     value;
    SuspendBits bit;
};

typedef uint8_t AxisMask;  // Bits indexed by axis number
typedef uint8_t Percent;   // Integer percent
typedef uint8_t Counter;   // Report interval

enum class Override : uint8_t {
    ParkingMotion = 0,  // M56 (Default: Must be zero)
    Disabled      = 1,  // Parking disabled.
};

// Spindle stop override control states.
struct SpindleStopBits {
    uint8_t enabled : 1;
    uint8_t initiate : 1;
    uint8_t restore : 1;
    uint8_t restoreCycle : 1;
};
union SpindleStop {
    uint8_t         value;
    SpindleStopBits bit;
};

// Global system variables
struct system_t {
    volatile State state;               // Tracks the current system state of Grbl.
    bool           abort;               // System abort flag. Forces exit back to main loop for reset.
    Suspend        suspend;             // System suspend bitflag variable that manages holds, cancels, and safety door.
    bool           soft_limit;          // Tracks soft limit errors for the state machine. (boolean)
    StepControl    step_control;        // Governs the step segment generator depending on system state.
    bool           probe_succeeded;     // Tracks if last probing cycle was successful.
    AxisMask       homing_axis_lock;    // Locks axes when limits engage. Used as an axis motion mask in the stepper ISR.
    Percent        f_override;          // Feed rate override value in percent
    Percent        r_override;          // Rapids override value in percent
    Percent        spindle_speed_ovr;   // Spindle speed value in percent
    SpindleStop    spindle_stop_ovr;    // Tracks spindle stop override states
    Counter        report_ovr_counter;  // Tracks when to add override data to status reports.
    Counter        report_wco_counter;  // Tracks when to add work coordinate offset data to status reports.
<<<<<<< HEAD
    Override       override_ctrl;       // Tracks override control states.
    uint32_t       spindle_speed;
};

=======
#ifdef ENABLE_PARKING_OVERRIDE_CONTROL
    Override override_ctrl;  // Tracks override control states.
#endif
    SpindleSpeed spindle_speed;
} system_t;
>>>>>>> 299500a6
extern system_t sys;

// NOTE: These position variables may need to be declared as volatiles, if problems arise.
extern int32_t sys_position[MAX_N_AXIS];        // Real-time machine (aka home) position vector in steps.
extern int32_t sys_probe_position[MAX_N_AXIS];  // Last probe position in machine coordinates and steps.

extern volatile ProbeState    sys_probe_state;    // Probing state value.  Used to coordinate the probing cycle with stepper ISR.
extern volatile ExecAlarm     sys_rt_exec_alarm;  // Global realtime executor bitflag variable for setting various alarms.
extern volatile ExecAccessory sys_rt_exec_accessory_override;  // Global realtime executor bitflag variable for spindle/coolant overrides.
extern volatile Percent       sys_rt_f_override;               // Feed override value in percent
extern volatile Percent       sys_rt_r_override;               // Rapid feed override value in percent
extern volatile Percent       sys_rt_s_override;               // Spindle override value in percent
extern volatile bool          rtStatusReport;
extern volatile bool          rtCycleStart;
extern volatile bool          rtFeedHold;
extern volatile bool          rtReset;
extern volatile bool          rtSafetyDoor;
extern volatile bool          rtMotionCancel;
extern volatile bool          rtSleep;
extern volatile bool          rtCycleStop;
extern volatile bool          rtButtonMacro0;
extern volatile bool          rtButtonMacro1;
extern volatile bool          rtButtonMacro2;
extern volatile bool          rtButtonMacro3;
extern volatile void* sys_pl_data_inflight;  // holds a plan_line_data_t while cartesian_to_motors has taken ownership of a line motion
#ifdef DEBUG
extern volatile bool sys_rt_exec_debug;
#endif

void init_output_pins();  // Renamed from system_init() due to conflict with esp32 files

void system_reset();

// Execute the startup script lines stored in non-volatile storage upon initialization
void  system_execute_startup(char* line);
Error execute_line(char* line, uint8_t client, WebUI::AuthenticationLevel auth_level);
Error system_execute_line(char* line, WebUI::ESPResponseStream*, WebUI::AuthenticationLevel);
Error system_execute_line(char* line, uint8_t client, WebUI::AuthenticationLevel);
Error do_command_or_setting(const char* key, char* value, WebUI::AuthenticationLevel auth_level, WebUI::ESPResponseStream*);
void  system_flag_wco_change();

// Returns machine position of axis 'idx'. Must be sent a 'step' array.
float system_convert_axis_steps_to_mpos(int32_t* steps, uint8_t idx);

// Updates a machine 'position' array based on the 'step' array sent.
void   system_convert_array_steps_to_mpos(float* position, int32_t* steps);
float* system_get_mpos();

bool sys_set_digital(uint8_t io_num, bool turnOn);
void sys_digital_all_off();
bool sys_set_analog(uint8_t io_num, float percent);
void sys_analog_all_off();

int8_t sys_get_next_PWM_chan_num();<|MERGE_RESOLUTION|>--- conflicted
+++ resolved
@@ -5,8 +5,8 @@
   Part of Grbl
   Copyright (c) 2014-2016 Sungeun K. Jeon for Gnea Research LLC
 
-	2018 -	Bart Dring This file was modifed for use on the ESP32
-		CPU. Do not use this with Grbl for atMega328P
+    2018 -	Bart Dring This file was modifed for use on the ESP32
+        CPU. Do not use this with Grbl for atMega328P
 
   Grbl is free software: you can redistribute it and/or modify
   it under the terms of the GNU General Public License as published by
@@ -75,7 +75,7 @@
 
 enum class Override : uint8_t {
     ParkingMotion = 0,  // M56 (Default: Must be zero)
-    Disabled      = 1,  // Parking disabled.
+    Disabled = 1,  // Parking disabled.
 };
 
 // Spindle stop override control states.
@@ -105,18 +105,10 @@
     SpindleStop    spindle_stop_ovr;    // Tracks spindle stop override states
     Counter        report_ovr_counter;  // Tracks when to add override data to status reports.
     Counter        report_wco_counter;  // Tracks when to add work coordinate offset data to status reports.
-<<<<<<< HEAD
     Override       override_ctrl;       // Tracks override control states.
-    uint32_t       spindle_speed;
+    SpindleSpeed   spindle_speed;
 };
 
-=======
-#ifdef ENABLE_PARKING_OVERRIDE_CONTROL
-    Override override_ctrl;  // Tracks override control states.
-#endif
-    SpindleSpeed spindle_speed;
-} system_t;
->>>>>>> 299500a6
 extern system_t sys;
 
 // NOTE: These position variables may need to be declared as volatiles, if problems arise.
