--- conflicted
+++ resolved
@@ -283,20 +283,6 @@
             st.steps[C_AXIS] = st.exec_block->steps[C_AXIS] >> st.exec_segment->amass_level;
 #endif
 #endif
-<<<<<<< HEAD
-#ifdef VARIABLE_SPINDLE
-            // Set real-time spindle output as segment is loaded, just prior to the first step.
-            spindle_set_speed(st.exec_segment->spindle_pwm);
-#endif
-        } else {
-            // Segment buffer empty. Shutdown.
-            st_go_idle();
-#if ( (defined VARIABLE_SPINDLE) && (defined SPINDLE_PWM_PIN) )
-            if (!(sys.state & STATE_JOG)) {  // added to prevent ... jog after probing crash
-                // Ensure pwm is set properly upon completion of rate-controlled motion.
-                if (st.exec_block->is_pwm_rate_adjusted)
-                    spindle_set_speed(spindle_pwm_off_value);
-=======
             // Set real-time spindle output as segment is loaded, just prior to the first step.
             spindle->set_rpm(st.exec_segment->spindle_rpm);
         } else {
@@ -307,7 +293,6 @@
                 if (st.exec_block->is_pwm_rate_adjusted) {
                     spindle->set_rpm(0);
                 }
->>>>>>> f71c0a53
             }
 #endif
             system_set_exec_state_flag(EXEC_CYCLE_STOP); // Flag main program for cycle end
