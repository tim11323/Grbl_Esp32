--- conflicted
+++ resolved
@@ -30,10 +30,7 @@
       seek_rate: 200.000
       debounce_ms: 500
       pulloff: 1.000
-<<<<<<< HEAD
-=======
       square: false
->>>>>>> 871158d5
     
     gang0:
       endstops:
